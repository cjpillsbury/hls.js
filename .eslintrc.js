--- conflicted
+++ resolved
@@ -102,12 +102,7 @@
     'no-var': 1,
     'no-empty': 1,
     'no-mixed-operators': 1,
-<<<<<<< HEAD
-    'no-unused-vars': 1,
-=======
     'no-unused-vars': 2,
-    '@typescript-eslint/no-unused-vars': 1,
->>>>>>> 8bffb8e8
     'no-console': 1,
     'no-fallthrough': 1,
     'no-case-declarations': 2,
@@ -123,7 +118,6 @@
     'no-void': 0,
     'no-useless-catch': 2,
     'lines-between-class-members': 2,
-<<<<<<< HEAD
     'no-prototype-builtins': 0
   },
   'overrides': [
@@ -131,7 +125,7 @@
       'files': ['*.ts'],
       'rules': {
         'no-unused-vars': 0,
-        '@typescript-eslint/no-unused-vars': 1,
+        '@typescript-eslint/no-unused-vars': 2,
         '@typescript-eslint/prefer-optional-chain': 2,
         '@typescript-eslint/consistent-type-assertions': [ 2,
           {
@@ -139,13 +133,6 @@
             'objectLiteralTypeAssertions': 'never'
           }
         ]
-=======
-    'no-prototype-builtins': 0,
-    '@typescript-eslint/consistent-type-assertions': [ 2,
-      {
-        'assertionStyle': 'as',
-        'objectLiteralTypeAssertions': 'never'
->>>>>>> 8bffb8e8
       }
     }
   ]
