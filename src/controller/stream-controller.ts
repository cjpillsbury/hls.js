--- conflicted
+++ resolved
@@ -232,11 +232,7 @@
     }
 
     const level = hls.nextLoadLevel;
-<<<<<<< HEAD
-    if (!this.buffering || !levels?.[level]) {
-=======
     if (!levels?.[level]) {
->>>>>>> 4cd4e1c6
       return;
     }
 
