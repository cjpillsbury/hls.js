--- conflicted
+++ resolved
@@ -138,7 +138,7 @@
       tracks = {},
       data = { tracks },
       computePTSDTS = (this._initPTS === undefined),
-      initPTS, initDTS, initPTS90Khz;
+      initPTS, initDTS;
 
     if (computePTSDTS) {
       initPTS = initDTS = Infinity;
@@ -188,18 +188,11 @@
         }
       };
       if (computePTSDTS) {
-<<<<<<< HEAD
-        initPTS = Math.min(initPTS, videoSamples[0].pts - inputTimeScale * timeOffset);
-        initDTS = Math.min(initDTS, videoSamples[0].dts - inputTimeScale * timeOffset);
-        initPTS90Khz = toMpegTsClockFromTimescale(initPTS, inputTimeScale);
-        this.observer.trigger(Event.INIT_PTS_FOUND, { initPTS: initPTS, initPTS90Khz: initPTS90Khz });
-=======
         const startPTS = this.getVideoStartPts(videoSamples);
         const startOffset = Math.round(inputTimeScale * timeOffset);
         initDTS = Math.min(initDTS, PTSNormalize(videoSamples[0].dts, startPTS) - startOffset);
         initPTS = Math.min(initPTS, startPTS - startOffset);
         this.observer.trigger(Event.INIT_PTS_FOUND, { initPTS });
->>>>>>> 9201887e
       }
     } else if (computePTSDTS && tracks.audio) {
       // initPTS found for audio-only stream with main and alt audio
