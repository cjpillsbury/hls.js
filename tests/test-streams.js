/**
 * Create test stream
 * @param {string} url
 * @param {string} description
 * @param {boolean} [live]
 * @param {boolean} [abr]
 * @param {string[]} [blacklist_ua]
 * @returns {{url: string, description: string, live: boolean, abr: boolean, blacklist_ua: string[]}}
 */
function createTestStream (url, description, live = false, abr = true, blacklist_ua = []) {
  return {
    url,
    description,
    live,
    abr,
    blacklist_ua
  };
}

/**
 * @param {Object} target
 * @param {Object} [config]
 * @returns {{url: string, description: string, live: boolean, abr: boolean, blacklist_ua: string[]}}
 */
function createTestStreamWithConfig (target, config) {
  if (typeof target !== 'object') {
    throw new Error('target should be object');
  }

  const testStream = createTestStream(target.url, target.description, target.live, target.abr, target.blacklist_ua);

  testStream.config = config;

  return testStream;
}

module.exports = {
  bbb: createTestStreamWithConfig({
    url: 'https://test-streams.mux.dev/x36xhzz/x36xhzz.m3u8',
    description: 'Big Buck Bunny - adaptive qualities'
  },
  {
    // try to workaround test failing because of slow seek on Chrome/Win10
    nudgeMaxRetry: 5
  }
  ),
  bigBuckBunny480p: {
    url: 'https://test-streams.mux.dev/x36xhzz/url_6/193039199_mp4_h264_aac_hq_7.m3u8',
    description: 'Big Buck Bunny - 480p only',
    live: false,
    abr: false,
    blacklist_ua: ['internet explorer']
  },
  arte: {
    url: 'https://test-streams.mux.dev/test_001/stream.m3u8',
    description: 'ARTE China,ABR',
    live: false,
    abr: true
  },
  deltatreDAI: {
    url: 'https://test-streams.mux.dev/dai-discontinuity-deltatre/manifest.m3u8',
    description: 'Ad-insertion in event stream',
    live: false,
    abr: false,
    blacklist_ua: ['internet explorer']
  },
  issue666: {
    url: 'https://test-streams.mux.dev/issue666/playlists/cisq0gim60007xzvi505emlxx.m3u8',
    description: 'hls.js/issues/666',
    live: false,
    abr: false,
    blacklist_ua: ['internet explorer']
  },
  /* // went offline for us :( would be good to replace this for regression test with something mimicking the issue
  issue649: {
    'url': 'https://cdn3.screen9.com/media/c/W/cW87csHkxsgu5TV1qs78aA_auto_hls.m3u8?auth=qlUjeCtbVdtkDfZYrtveTIVUXX1yuSqgF8wfWabzKpX72r-d5upW88-FHuyRRdnZA_1PKRTGAtTt_6Z-aj22kw',
    'description': 'hls.js/issues/649',
    'live': false,
    'abr': false
  },
  */
  closedCaptions: {
    url: 'https://playertest.longtailvideo.com/adaptive/captions/playlist.m3u8',
    description: 'CNN special report, with CC',
    live: false,
    abr: false,
    blacklist_ua: ['safari']
  },
  oceansAES: {
    url: 'https://playertest.longtailvideo.com/adaptive/oceans_aes/oceans_aes.m3u8',
    description: 'AES encrypted,ABR',
    live: false,
    abr: true
  },
  /*
  bbbAES: {
    'url': 'https://test-streams.mux.dev/bbbAES/playlists/sample_aes/index.m3u8',
    'description': 'SAMPLE-AES encrypted',
    'live': false,
    'abr': false
  },
  */
  mp3Audio: {
<<<<<<< HEAD
    url: 'https://playertest.longtailvideo.com/adaptive/vod-with-mp3/manifest.m3u8',
    description: 'MP3 VOD demo',
    live: false,
    abr: false,
    blacklist_ua: ['safari']
=======
    'url': 'https://playertest.longtailvideo.com/adaptive/vod-with-mp3/manifest.m3u8',
    'description': 'MP3 VOD demo',
    'live': false,
    'abr': false,
    'blacklist_ua': ['safari']
>>>>>>> 3e6e1a24
  },
  mpegAudioOnly: {
    url: 'https://pl.streamingvideoprovider.com/mp3-playlist/playlist.m3u8',
    description: 'MPEG Audio Only demo',
    live: false,
    abr: false,
    blacklist_ua: ['internet explorer', 'MicrosoftEdge', 'safari', 'firefox']
  },
  fmp4: {
    url: 'https://storage.googleapis.com/shaka-demo-assets/angel-one-hls/hls.m3u8',
    description: 'HLS fMP4 Angel-One multiple audio-tracks',
    live: false,
    abr: false,
    blacklist_ua: ['safari', 'internet explorer']
  },
  fmp4Bitmovin: {
    url: 'https://bitdash-a.akamaihd.net/content/MI201109210084_1/m3u8s-fmp4/f08e80da-bf1d-4e3d-8899-f0f6155f6efa.m3u8',
    description: 'HLS fMP4 by Bitmovin',
    live: false,
    abr: true,
    blacklist_ua: ['safari', 'internet explorer']
  },
  offset_pts: {
    url: 'https://test-streams.mux.dev/pts_shift/master.m3u8',
    description: 'DK Turntable, PTS shifted by 2.3s',
    live: false,
    abr: false
  },
  /*
  uspHLSAteam: createTestStream(
    'http://demo.unified-streaming.com/video/ateam/ateam.ism/ateam.m3u8?session_id=27199',
    'A-Team movie trailer - HLS by Unified Streaming Platform'
  ),
  */
  angelOneShakaWidevine: createTestStreamWithConfig({
    url: 'https://storage.googleapis.com/shaka-demo-assets/angel-one-widevine-hls/hls.m3u8',
    description: 'Shaka-packager Widevine DRM (EME) HLS-fMP4 - Angel One Demo',
    blacklist_ua: ['firefox', 'safari', 'internet explorer']
  },
  {
    widevineLicenseUrl: 'http://cwip-shaka-proxy.appspot.com/no_auth',
    emeEnabled: true
  }
  ),
  audioOnlyMultipleLevels: {
    url: 'https://s3.amazonaws.com/qa.jwplayer.com/~alex/121628/new_master.m3u8',
    description: 'Multiple non-alternate audio levels',
    live: false,
    abr: false
  },
  pdtDuplicate: {
    url: 'https://playertest.longtailvideo.com/adaptive/artbeats/manifest.m3u8',
    description: 'Stream with duplicate sequential PDT values'
  },
  pdtLargeGap: {
    url: 'https://playertest.longtailvideo.com/adaptive/boxee/playlist.m3u8',
    description: 'PDTs with large gaps following discontinuities'
  },
  pdtBadValues: {
    url: 'https://playertest.longtailvideo.com/adaptive/progdatime/playlist2.m3u8',
    description: 'PDTs with bad values'
  },
  pdtOneValue: {
    url: 'https://playertest.longtailvideo.com/adaptive/aviion/manifest.m3u8',
    description: 'One PDT, no discontinuities'
  },
  noTrackIntersection: {
    url: 'https://s3.amazonaws.com/qa.jwplayer.com/~alex/123633/new_master.m3u8',
    description: 'Audio/video track PTS values do not intersect; 10 second start gap'
  },
  // altAudioNoVideoCodecSignaled: {
  //   url: 'https://d35u71x3nb8v2y.cloudfront.net/4b711b97-513c-4d36-ad29-298ab23a2e5e/3cbf1114-b2f4-4320-afb3-f0f7eeeb8630/playlist.m3u8',
  //   description: 'Alternate audio track, but no video codec is signaled in the master manifest'
  // },
  altAudioAndTracks: {
    url: 'https://wowzaec2demo.streamlock.net/vod-multitrack/_definst_/smil:ElephantsDream/elephantsdream2.smil/playlist.m3u',
    description: 'Alternate audio tracks, and multiple VTT tracks'
  },
  muxedFmp4: {
    url: 'https://s3.amazonaws.com/qa.jwplayer.com/hlsjs/muxed-fmp4/hls.m3u8',
    description: 'Muxed av fmp4 - appended to "audiovideo" SourceBuffer'
  },
  altAudioWithPdtAndStartGap: {
    url: 'https://playertest.longtailvideo.com/adaptive/hls-test-streams/test-audio-pdt/playlist.m3u8',
    description: 'PDT before each segment, 1.59s start gap',
    abr: true,
    startSeek: true
  }
};<|MERGE_RESOLUTION|>--- conflicted
+++ resolved
@@ -101,19 +101,11 @@
   },
   */
   mp3Audio: {
-<<<<<<< HEAD
     url: 'https://playertest.longtailvideo.com/adaptive/vod-with-mp3/manifest.m3u8',
     description: 'MP3 VOD demo',
     live: false,
     abr: false,
     blacklist_ua: ['safari']
-=======
-    'url': 'https://playertest.longtailvideo.com/adaptive/vod-with-mp3/manifest.m3u8',
-    'description': 'MP3 VOD demo',
-    'live': false,
-    'abr': false,
-    'blacklist_ua': ['safari']
->>>>>>> 3e6e1a24
   },
   mpegAudioOnly: {
     url: 'https://pl.streamingvideoprovider.com/mp3-playlist/playlist.m3u8',
@@ -192,6 +184,14 @@
     url: 'https://wowzaec2demo.streamlock.net/vod-multitrack/_definst_/smil:ElephantsDream/elephantsdream2.smil/playlist.m3u',
     description: 'Alternate audio tracks, and multiple VTT tracks'
   },
+  altAudioAudioOnly: {
+    url: 'https://playertest.longtailvideo.com/adaptive/alt-audio-no-video/margri.m3u8',
+    description: 'Audio only with alternate audio track'
+  },
+  altAudioMultiAudioOnly: {
+    url: 'https://playertest.longtailvideo.com/adaptive/alt-audio-no-video/angel-one.m3u8',
+    description: 'Audio only with multiple alternate audio tracks'
+  },
   muxedFmp4: {
     url: 'https://s3.amazonaws.com/qa.jwplayer.com/hlsjs/muxed-fmp4/hls.m3u8',
     description: 'Muxed av fmp4 - appended to "audiovideo" SourceBuffer'
